--- conflicted
+++ resolved
@@ -2,13 +2,7 @@
 name: commit
 description: Create a new git commit with Conventional Commits format. Stages files, runs pre-commit validation, suggests commit messages, and creates commit after confirmation.
 agent: STRATEGIST
-<<<<<<< HEAD
-usage: "/commit [--staged-only] [--skip-validation]"
-allowed-tools: [Read, Grep, Bash]
-argument-hint: "[--staged-only] [--skip-validation]"
-=======
 usage: '/commit [--staged-only] [--skip-validation]'
->>>>>>> 83e8d039
 parameters:
   - name: staged-only
     description: Use only pre-staged files instead of staging all changes
