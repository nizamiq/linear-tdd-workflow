--- conflicted
+++ resolved
@@ -2,15 +2,9 @@
 name: release
 description: Manage production release with comprehensive validation
 agent: STRATEGIST
-<<<<<<< HEAD
-usage: "/release <version> [--dry-run] [--force]"
-allowed-tools: [Read, Bash, mcp__linear-server__*, mcp__playwright__*]
-argument-hint: "<version> [--dry-run] [--force]"
-=======
 execution_mode: DIRECT # ⚠️ CRITICAL: STRATEGIST runs in main context for state changes
 subprocess_usage: VALIDATION_THEN_ACTION # Read-only validation, then direct action in main context
 usage: '/release <version> [--dry-run] [--force]'
->>>>>>> 83e8d039
 parameters:
   - name: version
     description: Version number (semver format, e.g., 1.2.3)
@@ -78,129 +72,6 @@
 - `--type`: Release type for automatic versioning (default: patch)
 - `--skip-uat`: Skip UAT phase (NOT recommended, requires approval)
 
-## 🤖 Execution Instructions for Claude Code
-
-**When user invokes `/release <version>`, execute comprehensive release management workflow.**
-
-### Step 1: Invoke STRATEGIST Agent for Release Management
-```
-Use Task tool with:
-- subagent_type: "STRATEGIST"
-- description: "Manage production release v[version]"
-- prompt: "You are the STRATEGIST agent. Execute comprehensive release management for version [version]:
-
-Version: [user-provided version]
-Type: [user-provided --type or patch]
-Skip UAT: [user-provided --skip-uat or false]
-
-Execute release workflow autonomously:
-
-**Phase 1: Preparation**
-1. Create release branch: git checkout -b release/[version] develop
-2. Bump version in package.json / version files
-3. Generate changelog from git log and Linear tasks
-4. Commit changes: git commit -m 'chore: prepare release [version]'
-
-**Phase 2: Pre-Flight Checks**
-5. Run quality gates:
-   - All tests passing: npm test
-   - Linting clean: npm run lint
-   - Type checking: npm run typecheck
-   - Build succeeds: npm run build
-   - Security scan: npm audit
-
-**Phase 2.5: Functional Release Gate** 🎯
-6. Validate functional readiness:
-   - Run: node .claude/scripts/release/functional-gate.js
-   - Check: All implemented features have E2E tests
-   - Verify: All E2E tests pass
-   - Block: If any 'partial' status features exist
-   - Report: User story coverage percentage
-
-**Phase 3: UAT Preparation** (unless --skip-uat)
-7. Deploy to staging environment
-8. Generate UAT test plan
-9. Notify stakeholders for UAT execution
-
-**Phase 4: Approval Gate** (PAUSE FOR HUMAN)
-10. Return to parent with release readiness report
-11. Wait for user approval before proceeding to deployment
-
-**Phase 5: Deployment** (after approval)
-12. Merge release branch to main
-13. Tag release: git tag v[version]
-14. Push to production: git push origin main --tags
-15. Trigger deployment pipeline
-
-**Phase 6: Post-Deployment Validation**
-16. Run smoke tests against production
-17. Verify health checks
-18. Monitor error rates
-19. Update Linear issues to 'Released'
-
-**Phase 7: Cleanup**
-20. Merge release branch back to develop
-21. Delete release branch
-22. Generate release notes
-
-Return comprehensive release report at each phase. Pause only at Phase 4 for deployment approval."
-```
-
-### Step 2: Present Pre-Deployment Report
-After STRATEGIST completes Phase 1-3:
-- Show version preparation status
-- Display pre-flight check results
-- **Present functional release gate results** (Phase 2.5):
-  - User story coverage percentage
-  - Implemented features with E2E tests
-  - Any blocking partial features
-  - E2E test pass/fail status
-- Show UAT readiness (if not skipped)
-
-### Step 3: Pause for Deployment Approval (CRITICAL Human Intervention Point)
-Ask user: "Release v[version] is ready for deployment. Pre-flight checks passed, functional release gate validated [N] features. Proceed with production deployment?"
-
-**If functional gate FAILED**, inform user:
-"⚠️ Functional release gate BLOCKED the release. [N] implemented features lack E2E tests. Fix these issues before proceeding:
-- [List of partial features]
-
-To fix: Update .claude/user-stories/registry.yaml with E2E test paths, then re-run /release."
-
-If user confirms deployment:
-- STRATEGIST continues with Phase 5-7
-- Returns deployment status and post-deployment report
-
-### Completion Criteria
-- ✅ Release branch created and versioned
-- ✅ All pre-flight checks passed
-- ✅ **Functional release gate passed** (no partial features)
-- ✅ UAT completed (or skipped with approval)
-- ✅ Deployment approved by user
-- ✅ Production deployment successful
-- ✅ Post-deployment validation passed
-- ✅ Linear issues updated to Released status
-
-### Expected Timeline
-- Preparation: 5 minutes
-- Pre-flight checks: 8 minutes
-- **Functional gate validation: 3-5 minutes**
-- UAT prep: 10 minutes (if enabled)
-- Deployment: 10-15 minutes
-- Post-deployment: 5 minutes
-- Total: 35-50 minutes (excluding UAT execution time)
-
-### Critical Constraints
-- **Functional release gate BLOCKS deployment** if validation fails
-- UAT cannot be skipped without explicit --skip-uat flag
-- Deployment requires explicit user approval at Phase 4
-- Post-deployment validation must pass before marking complete
-
-**DO NOT:**
-- Ask "should I create release branch?" - execute preparation immediately
-- Skip functional release gate (Phase 2.5) - always run
-- Proceed to deployment without user approval - always pause at Phase 4
-- Skip post-deployment validation - always verify
-
 ## What This Command Does
 
 The STRATEGIST agent will:
@@ -237,45 +108,11 @@
 ## Release Process
 
 1. **Preparation**: Create release branch, version bump, changelog
-2. **Pre-Flight Checks**: Run comprehensive quality gates
-3. **🎯 Functional Readiness Gate (Phase 2.5)**: Validate all implemented features have passing E2E tests
-4. **UAT**: Execute user acceptance testing
-5. **Approval**: Obtain stakeholder sign-offs
-6. **Deployment**: Execute production deployment
-7. **Verification**: Post-deployment validation
-
-### Phase 2.5: Functional Release Gate
-**Automated validation that ensures functional release quality:**
-- All features marked as `implemented` in user story registry must have E2E tests
-- All E2E tests must pass
-- Features with `partial` status (implemented but no E2E test) **block the release**
-- Features with `planned` status do not block
-
-**Manual validation:** Run the functional gate manually anytime:
-```bash
-npm run release:validate-functional
-# or
-make release-check
-```
-
-**Registry management:**
-```bash
-# Check current coverage status
-npm run release:user-stories
-
-# Add new feature to registry
-npm run release:add-story
-
-# Validate E2E test metadata
-npm run e2e:validate
-```
-
-**What blocks a release:**
-- Any implemented feature without E2E test specified
-- Any E2E test failure
-- Any feature with `partial` status (implemented but lacks E2E coverage)
-
-**Registry location:** `.claude/user-stories/registry.yaml`
+2. **Validation**: Run comprehensive quality gates
+3. **UAT**: Execute user acceptance testing
+4. **Approval**: Obtain stakeholder sign-offs
+5. **Deployment**: Execute production deployment
+6. **Verification**: Post-deployment validation
 
 ## Checklist Categories
 
