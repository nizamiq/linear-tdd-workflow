---
name: cycle
description: Automated sprint/cycle planning and management using orchestrator-workers pattern
agent: PLANNER
<<<<<<< HEAD
execution_mode: CONTEXT_DEPENDENT # plan/status use ORCHESTRATOR, execute uses DIRECT
=======
execution_mode: ORCHESTRATOR # Main agent spawns READ-ONLY analysis workers
>>>>>>> bafe729f
usage: '/cycle [plan|status|execute|review]'
parameters:
  - name: subcommand
    description: Cycle planning operation
    type: string
    options: [plan, status, execute, review]
    required: false
    default: plan
supporting_agents:
  - STRATEGIST
  - AUDITOR
  - SCHOLAR
  - GUARDIAN
<<<<<<< HEAD
  - EXECUTOR
subprocess_usage: CONTEXT_DEPENDENT # ⚠️ plan/status use READ_ONLY, execute uses DIRECT
=======
subprocess_usage: READ_ONLY_ANALYSIS # ⚠️ Subprocesses do NOT make state changes
>>>>>>> bafe729f
---

# /cycle - Sprint/Cycle Planning Command

<<<<<<< HEAD
## ⚠️ IMPORTANT: Execution Patterns by Subcommand

This command uses different execution patterns depending on the subcommand:

### For `/cycle plan` and `/cycle status` (Analysis Mode):

Uses the **ORCHESTRATOR mode** where:

- **Main agent (PLANNER)** orchestrates workflow and makes decisions in main context
- **Worker subprocesses** perform READ-ONLY analysis tasks (fetch data, calculate metrics)
- **NO subprocess writes** - all Linear updates happen in main context

**Safe subprocess usage (READ-ONLY):**

- ✅ Fetching Linear issues and cycles
- ✅ Analyzing git history
- ✅ Calculating metrics and scoring
- ✅ Generating recommendations

**Prohibited in subprocesses (WRITE operations):**

- ❌ Creating Linear cycles
- ❌ Updating issue states
- ❌ Making git commits
- ❌ Creating PRs

**Rule:** Subprocesses return DATA, main context makes CHANGES.

### For `/cycle execute` (Execution Mode):

Uses **DIRECT mode** where:

- **Main agent (PLANNER)** performs work directly in main context
- **NO subprocess deployment** - all work happens in main context where changes persist
- **Direct tool usage** - Read, Write, Edit, Bash tools affect actual workspace
- **Real work is performed** - files are modified, PRs are created, tasks are updated

**Critical for `/cycle execute`:**

- ✅ Use Read/Write/Edit tools directly to modify files
- ✅ Use Bash commands directly to make git commits
- ✅ Create PRs directly using available tools
- ✅ Update Linear tasks directly with MCP
- ✅ Verify work persists with actual tool output

**ABSOLUTELY FORBIDDEN for `/cycle execute`:**

- ❌ DO NOT use Task tool to spawn subagents for implementation work
- ❌ DO NOT provide "instructions and plans" instead of actual work
- ❌ DO NOT report "agents deployed" without real tool output
- ❌ DO NOT create theoretical implementation guides

**KEY DISTINCTION:**

- `/cycle plan` = Analyze and plan (READ-ONLY subprocess workers)
- `/cycle execute` = Direct execution in main context (NO subprocesses for work)

## Overview

Comprehensive cycle planning automation that analyzes backlog, calculates capacity, selects optimal work items, and prepares the team for sprint execution.

## 🤖 Execution Instructions for Claude Code

When user invokes `/cycle [subcommand]`:

1. **Read command parameters** from user input
2. **DETERMINE EXECUTION MODE** based on subcommand:
   - `/cycle plan` or `/cycle status` → Use **ORCHESTRATOR mode**
   - `/cycle execute` → Use **DIRECT mode**
   - `/cycle review` → Use **ORCHESTRATOR mode**
3. **EXECUTE ACCORDINGLY**:
   - **ORCHESTRATOR mode**: Invoke PLANNER agent via Task tool (spawns READ-ONLY workers)
   - **DIRECT mode**: Claude Code executes work directly using available tools
4. **Wait for results** and present to user
5. **Handle approval gates** only for Linear operations

**CRITICAL for `/cycle execute`:**
- DO NOT invoke PLANNER via Task tool (would create subprocess)
- Claude Code must execute work DIRECTLY using Read/Write/Edit/Bash tools
- Follow the DIRECT execution instructions in the PLANNER agent file

**DO NOT ask for permission** - Execute according to the determined mode.
=======
## ⚠️ IMPORTANT: Subprocess Architecture

This command uses the **orchestrator-workers pattern** where:

- **Main agent (YOU)** orchestrates workflow and makes decisions
- **Worker subprocesses** perform READ-ONLY analysis tasks (fetch data, calculate metrics)
- **NO subprocess writes** - all Linear updates happen in main context
>>>>>>> bafe729f

**Safe subprocess usage (READ-ONLY):**

<<<<<<< HEAD
```bash
/cycle plan      # Run full 4-phase planning workflow
/cycle status    # Check current cycle health and metrics
/cycle execute   # Begin cycle execution with prepared work
/cycle review    # Post-cycle retrospective and learning
```

## Subcommands

### `/cycle plan`

Executes the complete 4-phase planning workflow:

**Phase 1: Comprehensive Linear State Analysis (10 min)**

- Current cycle velocity and health metrics
- Backlog composition and depth analysis
- Dependency mapping and blocker identification
- Team capacity calculation

**Phase 2: Intelligent Cycle Planning (15 min)**

- Multi-factor issue scoring algorithm
- Optimal work selection based on capacity
- Technical debt vs feature balancing (30/70)
- Risk mitigation prioritization

**Phase 3: Claude Code Work Alignment (10 min)**

- Work queue generation for agents
- Pre-implementation analysis
- Test coverage requirement mapping
- Task assignment optimization

**Phase 4: Execution Readiness (5 min)**

- CI/CD pipeline validation
- Environment configuration checks
- Quality gate verification
- Kickoff report generation

### `/cycle status`

Quick health check of current cycle:

- Progress against planned work
- Velocity tracking vs historical
- Blocker and risk identification
- Remaining capacity analysis

### `/cycle execute`

**DEPLOY SUBAGENTS IN MAIN CONTEXT - NOT SUBPROCESSES**

Deploy subagents that can persist work to the user's workspace:

1. **Retrieve current cycle** from Linear MCP
2. **Identify ready work items** (Backlog/Todo/Ready status)
3. **DEPLOY SUBAGENTS via Task tool** to execute work:
   - Use `Task({ subagent_type: "executor", ... })` for fixes
   - Use `Task({ subagent_type: "guardian", ... })` for CI/CD
   - Use `Task({ subagent_type: "auditor", ... })` for quality checks
4. **VERIFY subagent work** by checking actual tool output:
   - Files were actually created/modified
   - Git commits have real hashes
   - Tests actually pass/fail
   - Linear tasks actually updated
5. **REPORT ONLY VERIFIED WORK** - no simulations or analyses

**CRITICAL**: Subagents run in main context where their work persists, NOT in isolated subprocesses.

**ABSOLUTELY FORBIDDEN**:

- ❌ Reporting "analyses and simulations"
- ❌ Describing work without showing actual tool output
- ❌ Saying "agents were deployed" without actual Task tool results

### `/cycle review`

Post-cycle analysis and learning:

- Actual vs planned velocity
- Completed vs planned work
- Blocker impact analysis
- Pattern extraction for SCHOLAR

## Output Format

### Planning Report

```markdown
# Cycle Planning Report - Sprint 2024.Q1.3

## Metrics

- Available Capacity: 320 hours
- Selected Issues: 18
- Estimated Effort: 285 hours
- Technical Debt Ratio: 33%

## Selected Work Items

### Critical Path (Must Complete)

1. [TASK-123] Authentication refactor (21 points)
2. [BUG-456] Payment processing fix (13 points)

### Technical Debt

1. [DEBT-789] Test coverage gaps (8 points)
2. [DEBT-101] Legacy API cleanup (13 points)

### Features

1. [FEAT-234] User dashboard v2 (34 points)
2. [FEAT-567] Export functionality (21 points)

## Risk Assessment

- High: Payment system dependencies
- Medium: Third-party API changes
- Low: Minor UI updates

## Pre-Cycle Checklist

✅ CI/CD pipeline healthy
✅ Test suites passing (98.2%)
✅ Environments configured
✅ Team availability confirmed

## Work Queue Assignments

=======
- ✅ Fetching Linear issues and cycles
- ✅ Analyzing git history
- ✅ Calculating metrics and scoring
- ✅ Generating recommendations

**Prohibited in subprocesses (WRITE operations):**

- ❌ Creating Linear cycles
- ❌ Updating issue states
- ❌ Making git commits
- ❌ Creating PRs

**Rule:** Subprocesses return DATA, main context makes CHANGES.

## Overview

Comprehensive cycle planning automation that analyzes backlog, calculates capacity, selects optimal work items, and prepares the team for sprint execution.

## Usage

```bash
/cycle plan      # Run full 4-phase planning workflow
/cycle status    # Check current cycle health and metrics
/cycle execute   # Begin cycle execution with prepared work
/cycle review    # Post-cycle retrospective and learning
```

## Subcommands

### `/cycle plan`

Executes the complete 4-phase planning workflow:

**Phase 1: Comprehensive Linear State Analysis (10 min)**

- Current cycle velocity and health metrics
- Backlog composition and depth analysis
- Dependency mapping and blocker identification
- Team capacity calculation

**Phase 2: Intelligent Cycle Planning (15 min)**

- Multi-factor issue scoring algorithm
- Optimal work selection based on capacity
- Technical debt vs feature balancing (30/70)
- Risk mitigation prioritization

**Phase 3: Claude Code Work Alignment (10 min)**

- Work queue generation for agents
- Pre-implementation analysis
- Test coverage requirement mapping
- Task assignment optimization

**Phase 4: Execution Readiness (5 min)**

- CI/CD pipeline validation
- Environment configuration checks
- Quality gate verification
- Kickoff report generation

### `/cycle status`

Quick health check of current cycle:

- Progress against planned work
- Velocity tracking vs historical
- Blocker and risk identification
- Remaining capacity analysis

### `/cycle execute`

Begin cycle execution:

- Activate work queues for agents
- Initialize tracking dashboards
- Set up monitoring alerts
- Start daily standup automation

### `/cycle review`

Post-cycle analysis and learning:

- Actual vs planned velocity
- Completed vs planned work
- Blocker impact analysis
- Pattern extraction for SCHOLAR

## Output Format

### Planning Report

```markdown
# Cycle Planning Report - Sprint 2024.Q1.3

## Metrics

- Available Capacity: 320 hours
- Selected Issues: 18
- Estimated Effort: 285 hours
- Technical Debt Ratio: 33%

## Selected Work Items

### Critical Path (Must Complete)

1. [TASK-123] Authentication refactor (21 points)
2. [BUG-456] Payment processing fix (13 points)

### Technical Debt

1. [DEBT-789] Test coverage gaps (8 points)
2. [DEBT-101] Legacy API cleanup (13 points)

### Features

1. [FEAT-234] User dashboard v2 (34 points)
2. [FEAT-567] Export functionality (21 points)

## Risk Assessment

- High: Payment system dependencies
- Medium: Third-party API changes
- Low: Minor UI updates

## Pre-Cycle Checklist

✅ CI/CD pipeline healthy
✅ Test suites passing (98.2%)
✅ Environments configured
✅ Team availability confirmed

## Work Queue Assignments

>>>>>>> bafe729f
- EXECUTOR: 12 implementation tasks
- GUARDIAN: 3 pipeline fixes
- AUDITOR: 3 quality reviews
```

### Status Report

```markdown
# Cycle Status - Day 5 of 10

## Progress

- Completed: 8/18 issues (44%)
- In Progress: 4 issues
- Blocked: 1 issue
- Not Started: 5 issues

## Velocity

- Current: 67 points/day
- Required: 71 points/day
- Historical: 69 points/day

## Alerts

⚠️ TASK-456 blocked by external dependency
⚠️ Behind schedule by 0.5 days
```

## Agent Coordination

The command coordinates multiple agents:

1. **PLANNER** (Primary)
   - Orchestrates entire workflow
   - Runs scoring algorithms
   - Generates reports

2. **STRATEGIST**
   - Linear API operations
   - Issue updates and assignments
   - Cycle configuration

3. **AUDITOR**
   - Technical debt assessment
   - Quality metrics gathering
   - Risk evaluation

4. **SCHOLAR**
   - Historical pattern analysis
   - Velocity calculation
   - Learning extraction

5. **GUARDIAN**
   - CI/CD health validation
   - Environment checks
   - Pipeline readiness

## Configuration

### Required Settings

```bash
# .env configuration
LINEAR_TEAM_ID=your-team-id
LINEAR_API_KEY=your-api-key
CYCLE_PLANNING_MODE=auto  # auto|semi|manual
VELOCITY_LOOKBACK=3       # cycles to analyze
TECH_DEBT_RATIO=0.3       # 30% technical debt target
```

### Optional Settings

```bash
CYCLE_DURATION_DAYS=14    # Sprint length
FOCUS_FACTOR=0.7          # Team availability
BUFFER_PERCENTAGE=0.15    # Capacity buffer
AUTO_ASSIGN=true          # Automatic task assignment
```

## Integration Points

### Linear

- Reads: Issues, cycles, projects, team members
- Writes: Issue updates, cycle composition, assignments

### GitHub

- Reads: PR history, code metrics, test coverage
- Writes: None (read-only for planning)

### CI/CD

- Reads: Pipeline status, test results, deployment history
- Writes: None (validation only)
<<<<<<< HEAD

## Error Handling

### Common Issues

**Insufficient Capacity**

=======

## Error Handling

### Common Issues

**Insufficient Capacity**

>>>>>>> bafe729f
```
Warning: Selected work (320h) exceeds capacity (280h)
Recommended actions:
1. Defer 2 low-priority items
2. Reduce scope of FEAT-234
3. Add team member capacity
```

**Blocked Dependencies**

```
Error: Critical path blocked by external team
Affected issues: TASK-123 → TASK-456 → TASK-789
Resolution: Escalating to Engineering Manager
```

**Linear API Limits**

```
Warning: Approaching API rate limit (950/1000)
Switching to cached data for non-critical queries
```

## Best Practices

1. **Run planning 2 days before cycle start**
   - Allows time for clarification
   - Enables pre-work preparation

2. **Review with team before execution**
   - Validate assignments
   - Confirm availability
   - Address concerns

3. **Monitor daily during cycle**
   - Track velocity trends
   - Identify blockers early
   - Adjust scope if needed

4. **Always run review after cycle**
   - Capture learnings
   - Update velocity calculations
   - Improve planning accuracy

## Performance SLAs

- Planning execution: < 40 minutes
- Status check: < 2 minutes
- Review generation: < 10 minutes
- API calls: < 100 per planning run

## Related Commands

- `/assess` - Run code quality assessment before planning
- `/status` - Check system health and readiness
- `/fix TASK-ID` - Execute selected work items
- `/release` - Deploy completed cycle work<|MERGE_RESOLUTION|>--- conflicted
+++ resolved
@@ -2,11 +2,7 @@
 name: cycle
 description: Automated sprint/cycle planning and management using orchestrator-workers pattern
 agent: PLANNER
-<<<<<<< HEAD
 execution_mode: CONTEXT_DEPENDENT # plan/status use ORCHESTRATOR, execute uses DIRECT
-=======
-execution_mode: ORCHESTRATOR # Main agent spawns READ-ONLY analysis workers
->>>>>>> bafe729f
 usage: '/cycle [plan|status|execute|review]'
 parameters:
   - name: subcommand
@@ -20,17 +16,12 @@
   - AUDITOR
   - SCHOLAR
   - GUARDIAN
-<<<<<<< HEAD
-  - EXECUTOR
+- EXECUTOR
 subprocess_usage: CONTEXT_DEPENDENT # ⚠️ plan/status use READ_ONLY, execute uses DIRECT
-=======
-subprocess_usage: READ_ONLY_ANALYSIS # ⚠️ Subprocesses do NOT make state changes
->>>>>>> bafe729f
 ---
 
 # /cycle - Sprint/Cycle Planning Command
 
-<<<<<<< HEAD
 ## ⚠️ IMPORTANT: Execution Patterns by Subcommand
 
 This command uses different execution patterns depending on the subcommand:
@@ -113,19 +104,9 @@
 - Follow the DIRECT execution instructions in the PLANNER agent file
 
 **DO NOT ask for permission** - Execute according to the determined mode.
-=======
-## ⚠️ IMPORTANT: Subprocess Architecture
-
-This command uses the **orchestrator-workers pattern** where:
-
-- **Main agent (YOU)** orchestrates workflow and makes decisions
-- **Worker subprocesses** perform READ-ONLY analysis tasks (fetch data, calculate metrics)
-- **NO subprocess writes** - all Linear updates happen in main context
->>>>>>> bafe729f
-
-**Safe subprocess usage (READ-ONLY):**
-
-<<<<<<< HEAD
+
+## Usage
+
 ```bash
 /cycle plan      # Run full 4-phase planning workflow
 /cycle status    # Check current cycle health and metrics
@@ -258,142 +239,6 @@
 
 ## Work Queue Assignments
 
-=======
-- ✅ Fetching Linear issues and cycles
-- ✅ Analyzing git history
-- ✅ Calculating metrics and scoring
-- ✅ Generating recommendations
-
-**Prohibited in subprocesses (WRITE operations):**
-
-- ❌ Creating Linear cycles
-- ❌ Updating issue states
-- ❌ Making git commits
-- ❌ Creating PRs
-
-**Rule:** Subprocesses return DATA, main context makes CHANGES.
-
-## Overview
-
-Comprehensive cycle planning automation that analyzes backlog, calculates capacity, selects optimal work items, and prepares the team for sprint execution.
-
-## Usage
-
-```bash
-/cycle plan      # Run full 4-phase planning workflow
-/cycle status    # Check current cycle health and metrics
-/cycle execute   # Begin cycle execution with prepared work
-/cycle review    # Post-cycle retrospective and learning
-```
-
-## Subcommands
-
-### `/cycle plan`
-
-Executes the complete 4-phase planning workflow:
-
-**Phase 1: Comprehensive Linear State Analysis (10 min)**
-
-- Current cycle velocity and health metrics
-- Backlog composition and depth analysis
-- Dependency mapping and blocker identification
-- Team capacity calculation
-
-**Phase 2: Intelligent Cycle Planning (15 min)**
-
-- Multi-factor issue scoring algorithm
-- Optimal work selection based on capacity
-- Technical debt vs feature balancing (30/70)
-- Risk mitigation prioritization
-
-**Phase 3: Claude Code Work Alignment (10 min)**
-
-- Work queue generation for agents
-- Pre-implementation analysis
-- Test coverage requirement mapping
-- Task assignment optimization
-
-**Phase 4: Execution Readiness (5 min)**
-
-- CI/CD pipeline validation
-- Environment configuration checks
-- Quality gate verification
-- Kickoff report generation
-
-### `/cycle status`
-
-Quick health check of current cycle:
-
-- Progress against planned work
-- Velocity tracking vs historical
-- Blocker and risk identification
-- Remaining capacity analysis
-
-### `/cycle execute`
-
-Begin cycle execution:
-
-- Activate work queues for agents
-- Initialize tracking dashboards
-- Set up monitoring alerts
-- Start daily standup automation
-
-### `/cycle review`
-
-Post-cycle analysis and learning:
-
-- Actual vs planned velocity
-- Completed vs planned work
-- Blocker impact analysis
-- Pattern extraction for SCHOLAR
-
-## Output Format
-
-### Planning Report
-
-```markdown
-# Cycle Planning Report - Sprint 2024.Q1.3
-
-## Metrics
-
-- Available Capacity: 320 hours
-- Selected Issues: 18
-- Estimated Effort: 285 hours
-- Technical Debt Ratio: 33%
-
-## Selected Work Items
-
-### Critical Path (Must Complete)
-
-1. [TASK-123] Authentication refactor (21 points)
-2. [BUG-456] Payment processing fix (13 points)
-
-### Technical Debt
-
-1. [DEBT-789] Test coverage gaps (8 points)
-2. [DEBT-101] Legacy API cleanup (13 points)
-
-### Features
-
-1. [FEAT-234] User dashboard v2 (34 points)
-2. [FEAT-567] Export functionality (21 points)
-
-## Risk Assessment
-
-- High: Payment system dependencies
-- Medium: Third-party API changes
-- Low: Minor UI updates
-
-## Pre-Cycle Checklist
-
-✅ CI/CD pipeline healthy
-✅ Test suites passing (98.2%)
-✅ Environments configured
-✅ Team availability confirmed
-
-## Work Queue Assignments
-
->>>>>>> bafe729f
 - EXECUTOR: 12 implementation tasks
 - GUARDIAN: 3 pipeline fixes
 - AUDITOR: 3 quality reviews
@@ -490,7 +335,6 @@
 
 - Reads: Pipeline status, test results, deployment history
 - Writes: None (validation only)
-<<<<<<< HEAD
 
 ## Error Handling
 
@@ -498,15 +342,6 @@
 
 **Insufficient Capacity**
 
-=======
-
-## Error Handling
-
-### Common Issues
-
-**Insufficient Capacity**
-
->>>>>>> bafe729f
 ```
 Warning: Selected work (320h) exceeds capacity (280h)
 Recommended actions:
