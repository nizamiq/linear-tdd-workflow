--- conflicted
+++ resolved
@@ -2,15 +2,9 @@
 name: learn
 description: Mine patterns from successful PRs and implementations
 agent: SCHOLAR
-<<<<<<< HEAD
-usage: "/learn [--scope=<timeframe>] [--type=<pattern-type>]"
-allowed-tools: [Read, Grep, Glob, Bash]
-argument-hint: "[--scope=last-week|last-month] [--type=fixes|features|tests|refactors|all]"
-=======
 execution_mode: ORCHESTRATOR # May spawn parallel git analysis workers
 subprocess_usage: READ_ONLY_ANALYSIS # Subprocesses analyze git history, main context stores patterns
 usage: '/learn [--scope=<timeframe>] [--type=<pattern-type>]'
->>>>>>> 83e8d039
 parameters:
   - name: scope
     description: Time frame for analysis (e.g., last-week, last-month)
