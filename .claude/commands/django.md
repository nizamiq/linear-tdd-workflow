---
name: django
description: Django development assistance including async views, DRF APIs, ORM optimization, and architectural patterns. Use PROACTIVELY for Django feature development, API design, or performance issues.
agent: DJANGO-PRO
<<<<<<< HEAD
usage: "/django [--task=<api|model|view|optimization|security>] [--async] [--drf]"
allowed-tools: [Read, Write, Edit, Grep, Glob, Bash, mcp__context7__*]
argument-hint: "[--task=api|model|view|migration|admin|optimization|security|channels|all] [--async] [--drf]"
=======
usage: '/django [--task=<api|model|view|optimization|security>] [--async] [--drf]'
>>>>>>> 83e8d039
parameters:
  - name: task
    description: Django task type
    type: string
    options: [api, model, view, migration, admin, optimization, security, channels, all]
    default: all
  - name: async
    description: Use async patterns
    type: boolean
    default: false
  - name: drf
    description: Include Django REST Framework
    type: boolean
    default: true
---

# /django - Django Development Excellence

Expert Django 5.x development with the DJANGO-PRO agent, specializing in async views, DRF APIs, and production-ready architectures.

## Usage

```
/django [--task=<api|model|view|optimization|security>] [--async] [--drf]
```

## Parameters

- `--task`: Development focus - api, model, view, migration, admin, optimization, security, channels, or all (default: all)
- `--async`: Implement async views and middleware (default: false)
- `--drf`: Include Django REST Framework patterns (default: true)

## What This Command Does

The DJANGO-PRO agent will:

1. Design Django models with optimal relationships
2. Create RESTful APIs with DRF
3. Implement async views for high concurrency
4. Optimize ORM queries (N+1 resolution)
5. Set up Celery for background tasks
6. Configure Django Channels for WebSockets
7. Implement security best practices
8. Create comprehensive test suites

## Expected Output

- **Model Definitions**: Optimized database schema with indexes
- **API Implementation**: DRF viewsets, serializers, permissions
- **View Code**: Class-based or function views with proper patterns
- **Migration Files**: Database schema changes
- **Admin Configuration**: Customized Django admin
- **Test Suite**: pytest-django tests with fixtures
- **Settings**: Environment-specific configurations
- **Documentation**: API docs and deployment guide

## Examples

```bash
# Full Django application setup
/django

# Create REST API with DRF
/django --task=api --drf

# Implement async views
/django --task=view --async

# Optimize database queries
/django --task=optimization

# Set up Django Channels
/django --task=channels --async

# Security hardening
/django --task=security
```

## Django Patterns

### Model Architecture

- Abstract base classes
- Model mixins
- Custom managers
- Signal handlers

### API Design

- ViewSets and routers
- Custom permissions
- API versioning
- Throttling and caching

### Async Support

- ASGI deployment
- Async views
- Database async queries
- Async middleware

### Performance

- select_related/prefetch_related
- Query optimization
- Database indexing
- Redis caching

## Best Practices

- Fat models, thin views
- Explicit is better than implicit
- DRY principle
- Security by default
- Test everything

## Integration

- **PostgreSQL**: Optimal database backend
- **Redis**: Caching and Celery broker
- **Celery**: Async task processing
- **Channels**: WebSocket support
- **HTMX**: Modern UI without heavy JS

## Performance Targets

- API response time: <200ms (p95)
- ORM query efficiency: <5 queries per request
- Test coverage: >90%
- Security score: A+ rating

## SLAs

- Model design: ≤10 minutes
- API implementation: ≤20 minutes
- Full feature: ≤45 minutes<|MERGE_RESOLUTION|>--- conflicted
+++ resolved
@@ -2,13 +2,7 @@
 name: django
 description: Django development assistance including async views, DRF APIs, ORM optimization, and architectural patterns. Use PROACTIVELY for Django feature development, API design, or performance issues.
 agent: DJANGO-PRO
-<<<<<<< HEAD
-usage: "/django [--task=<api|model|view|optimization|security>] [--async] [--drf]"
-allowed-tools: [Read, Write, Edit, Grep, Glob, Bash, mcp__context7__*]
-argument-hint: "[--task=api|model|view|migration|admin|optimization|security|channels|all] [--async] [--drf]"
-=======
 usage: '/django [--task=<api|model|view|optimization|security>] [--async] [--drf]'
->>>>>>> 83e8d039
 parameters:
   - name: task
     description: Django task type
