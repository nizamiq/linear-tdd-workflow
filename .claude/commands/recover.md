---
name: recover
description: Auto-recover broken CI/CD pipeline
agent: GUARDIAN
<<<<<<< HEAD
usage: "/recover [--auto-revert] [--force]"
allowed-tools: [Read, Grep, Glob, Bash, Task]
argument-hint: "[--auto-revert] [--force]"
=======
execution_mode: DIRECT # ⚠️ CRITICAL: GUARDIAN runs in main context for state changes
subprocess_usage: ANALYSIS_THEN_ACTION # Read-only analysis, then direct action in main context
usage: '/recover [--auto-revert] [--force]'
>>>>>>> 83e8d039
parameters:
  - name: auto-revert
    description: Automatically revert if recovery fails
    type: boolean
    required: false
  - name: force
    description: Force recovery even for manual failures
    type: boolean
    required: false
---

# /recover - Pipeline Recovery

Automatically detect and recover from CI/CD pipeline failures using the GUARDIAN agent.

## ⚠️ IMPORTANT: Direct Execution Required

This command performs **STATE-CHANGING operations** and must run in main context:

- **Analysis phase** may use subprocesses to parse logs (read-only)
- **Recovery phase** MUST run in main context (writes git commits, PRs)
- **NO subprocess writes** - all git operations in main context

**Analysis phase (safe for subprocess):**

- ✅ Reading CI/CD logs
- ✅ Analyzing failure patterns
- ✅ Identifying root causes
- ✅ Generating recovery plans

**Recovery phase (MUST be in main context):**

- ⚠️ Creating revert commits
- ⚠️ Quarantining flaky tests (file modifications)
- ⚠️ Creating revert PRs
- ⚠️ Creating Linear INCIDENT tasks
- ⚠️ Updating pipeline configuration

**Architecture:**

```
Main Context (GUARDIAN)
  ├─> Subprocess: Analyze logs (read-only) → Return findings
  └─> Main Context: Execute recovery (git commits, PRs, Linear tasks)
```

**Rule:** Analysis can be delegated, ACTIONS must be in main context.

## Usage

```
/recover [--auto-revert] [--create-incident]
```

## Parameters

- `--auto-revert`: Automatically create revert PR if recovery fails (default: false)
- `--create-incident`: Create INCIDENT-XXX in Linear for tracking (default: true)

## 🤖 Execution Instructions for Claude Code

**When user invokes `/recover`, execute immediate pipeline recovery without asking for permission.**

### Step 1: Invoke GUARDIAN Agent for Pipeline Recovery
```
Use Task tool with:
- subagent_type: "GUARDIAN"
- description: "Diagnose and recover broken CI/CD pipeline"
- prompt: "You are the GUARDIAN agent. Execute immediate CI/CD pipeline recovery:

Auto-revert: [user-provided --auto-revert flag or false]
Create Incident: [user-provided --create-incident flag or true]

Execute immediately:
1. Detect pipeline failures:
   - Use Bash to check CI/CD status (gh api, kubectl, etc.)
   - Identify failing jobs, tests, deployments
   - Determine failure timestamp and affected commits

2. Analyze root cause:
   - Read CI/CD logs using Bash
   - Identify failure patterns (flaky test, dependency issue, environment problem)
   - Check for known issues in Linear and past incidents

3. Apply recovery strategy:
   - **Test Failures**: Quarantine flaky tests using test.skip, create PR
   - **Build Failures**: Clear caches, retry build with Bash commands
   - **Deployment Failures**: Rollback using kubectl/gh commands
   - **Environment Issues**: Fix configuration, restart services

4. Create revert PR if recovery fails and auto-revert=true:
   - Use Bash: git revert <commit> && git push
   - Use Bash: gh pr create with detailed explanation

5. Document incident:
   - Prepare incident report with timeline, root cause, recovery actions
   - If create-incident=true, return incident data for STRATEGIST

6. Verify recovery:
   - Re-run failed jobs
   - Confirm pipeline is green
   - Return recovery status to parent

Complete all steps autonomously. Pipeline stability is critical - act immediately."
```

### Step 2: Present Recovery Report
After GUARDIAN completes:
- Show failure analysis (root cause, affected systems)
- Display recovery actions taken
- Report pipeline status (recovered or needs escalation)
- Show recovery timeline (detection → resolution)

### Step 3: Create Linear Incident (if flag enabled)
If create-incident flag is true:
- Invoke Task tool with subagent_type "STRATEGIST"
- STRATEGIST creates INCIDENT-XXX task in Linear via MCP
- Report incident ID back to user

### Completion Criteria
- ✅ Pipeline failure detected and analyzed
- ✅ Root cause identified
- ✅ Recovery strategy applied
- ✅ Pipeline status verified (green or escalated)
- ✅ Incident documented in Linear (if enabled)
- ✅ Revert PR created (if auto-revert and recovery failed)

### Expected Timeline
- Detection: 2-3 minutes
- Analysis: 3-5 minutes
- Recovery: 3-7 minutes
- Total: ≤10 minutes (p95)

**DO NOT:**
- Ask "should I analyze the pipeline?" - diagnose immediately
- Wait for permission to apply recovery - fix automatically
- Ask before quarantining flaky tests - take action
- Request approval for revert PR - create if auto-revert enabled

## What This Command Does

The GUARDIAN agent will:

1. Analyze CI/CD logs and failure patterns
2. Identify root cause of pipeline failure
3. Apply known recovery playbooks
4. Quarantine flaky tests if needed
5. Create safe revert PRs if necessary
6. Generate incident reports with lessons learned

## Expected Output

- **Recovery Report**: Detailed analysis of failure and recovery actions
- **Revert PR**: If auto-revert enabled and needed
- **Flaky Test Quarantine**: Disabled tests with documentation
- **Linear Incident**: INCIDENT-XXX task for follow-up
- **Recovery Timeline**: Detection → Recovery metrics

## Examples

```bash
# Standard pipeline recovery
/recover

# Aggressive recovery with auto-revert
/recover --auto-revert

# Recovery without incident creation
/recover --create-incident=false
```

## Recovery Strategies

- **Test Failures**: Quarantine flaky tests, retry deterministic failures
- **Build Failures**: Fix dependencies, clear caches, retry builds
- **Deployment Failures**: Rollback, fix configuration, retry deployment
- **Performance Issues**: Resource optimization, scaling adjustments

## SLAs

- Detection: ≤5 minutes
- Recovery: ≤10 minutes (p95)
- Revert creation: ≤2 minutes
- Incident documentation: ≤5 minutes

## Ground Truth Verification (Mandatory)

After completing recovery, GUARDIAN **MUST** verify actions persisted using actual tool calls:

### Required Verification Steps:

1. **Verify Revert Commit Created (if applicable):**

   ```bash
   git log --oneline -5 | grep -i revert
   ```

   Expected: Revert commit appears in git log

2. **Verify Revert PR Created (if applicable):**

   ```bash
   gh pr list --state open | grep -i revert
   ```

   Expected: PR number and URL visible

3. **Verify Linear Incident Created:**

   ```bash
   # Use Linear MCP to verify incident task exists
   mcp__linear__search_issues "identifier:INCIDENT"
   ```

   Expected: INCIDENT-XXX task visible in Linear

4. **Verify Pipeline Status Improved:**

   ```bash
   gh run list --limit 1 --json conclusion
   ```

   Expected: Latest run shows "success" or at least better than before

5. **Verify Quarantined Tests (if applicable):**
   ```bash
   git diff HEAD~1 | grep -A5 "skip\|disable"
   ```
   Expected: Test files show skip/disable markers

### If ANY Verification Fails:

```markdown
❌ GROUND TRUTH VERIFICATION FAILED

Expected: Revert PR created with link to INCIDENT task
Actual: gh pr list shows no open PRs, Linear shows no INCIDENT tasks

RECOVERY INCOMPLETE - DO NOT REPORT SUCCESS
Manual intervention required: User must manually revert or escalate.
```

**Rule:** NEVER report successful recovery without verified evidence of actions taken.<|MERGE_RESOLUTION|>--- conflicted
+++ resolved
@@ -2,15 +2,9 @@
 name: recover
 description: Auto-recover broken CI/CD pipeline
 agent: GUARDIAN
-<<<<<<< HEAD
-usage: "/recover [--auto-revert] [--force]"
-allowed-tools: [Read, Grep, Glob, Bash, Task]
-argument-hint: "[--auto-revert] [--force]"
-=======
 execution_mode: DIRECT # ⚠️ CRITICAL: GUARDIAN runs in main context for state changes
 subprocess_usage: ANALYSIS_THEN_ACTION # Read-only analysis, then direct action in main context
 usage: '/recover [--auto-revert] [--force]'
->>>>>>> 83e8d039
 parameters:
   - name: auto-revert
     description: Automatically revert if recovery fails
@@ -69,86 +63,6 @@
 
 - `--auto-revert`: Automatically create revert PR if recovery fails (default: false)
 - `--create-incident`: Create INCIDENT-XXX in Linear for tracking (default: true)
-
-## 🤖 Execution Instructions for Claude Code
-
-**When user invokes `/recover`, execute immediate pipeline recovery without asking for permission.**
-
-### Step 1: Invoke GUARDIAN Agent for Pipeline Recovery
-```
-Use Task tool with:
-- subagent_type: "GUARDIAN"
-- description: "Diagnose and recover broken CI/CD pipeline"
-- prompt: "You are the GUARDIAN agent. Execute immediate CI/CD pipeline recovery:
-
-Auto-revert: [user-provided --auto-revert flag or false]
-Create Incident: [user-provided --create-incident flag or true]
-
-Execute immediately:
-1. Detect pipeline failures:
-   - Use Bash to check CI/CD status (gh api, kubectl, etc.)
-   - Identify failing jobs, tests, deployments
-   - Determine failure timestamp and affected commits
-
-2. Analyze root cause:
-   - Read CI/CD logs using Bash
-   - Identify failure patterns (flaky test, dependency issue, environment problem)
-   - Check for known issues in Linear and past incidents
-
-3. Apply recovery strategy:
-   - **Test Failures**: Quarantine flaky tests using test.skip, create PR
-   - **Build Failures**: Clear caches, retry build with Bash commands
-   - **Deployment Failures**: Rollback using kubectl/gh commands
-   - **Environment Issues**: Fix configuration, restart services
-
-4. Create revert PR if recovery fails and auto-revert=true:
-   - Use Bash: git revert <commit> && git push
-   - Use Bash: gh pr create with detailed explanation
-
-5. Document incident:
-   - Prepare incident report with timeline, root cause, recovery actions
-   - If create-incident=true, return incident data for STRATEGIST
-
-6. Verify recovery:
-   - Re-run failed jobs
-   - Confirm pipeline is green
-   - Return recovery status to parent
-
-Complete all steps autonomously. Pipeline stability is critical - act immediately."
-```
-
-### Step 2: Present Recovery Report
-After GUARDIAN completes:
-- Show failure analysis (root cause, affected systems)
-- Display recovery actions taken
-- Report pipeline status (recovered or needs escalation)
-- Show recovery timeline (detection → resolution)
-
-### Step 3: Create Linear Incident (if flag enabled)
-If create-incident flag is true:
-- Invoke Task tool with subagent_type "STRATEGIST"
-- STRATEGIST creates INCIDENT-XXX task in Linear via MCP
-- Report incident ID back to user
-
-### Completion Criteria
-- ✅ Pipeline failure detected and analyzed
-- ✅ Root cause identified
-- ✅ Recovery strategy applied
-- ✅ Pipeline status verified (green or escalated)
-- ✅ Incident documented in Linear (if enabled)
-- ✅ Revert PR created (if auto-revert and recovery failed)
-
-### Expected Timeline
-- Detection: 2-3 minutes
-- Analysis: 3-5 minutes
-- Recovery: 3-7 minutes
-- Total: ≤10 minutes (p95)
-
-**DO NOT:**
-- Ask "should I analyze the pipeline?" - diagnose immediately
-- Wait for permission to apply recovery - fix automatically
-- Ask before quarantining flaky tests - take action
-- Request approval for revert PR - create if auto-revert enabled
 
 ## What This Command Does
 
