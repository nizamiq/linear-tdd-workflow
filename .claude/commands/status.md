--- conflicted
+++ resolved
@@ -2,15 +2,9 @@
 name: status
 description: Get current workflow and Linear status
 agent: STRATEGIST
-<<<<<<< HEAD
-usage: "/status [--detailed] [--format=<json|table>]"
-allowed-tools: [Read, Grep, Bash, mcp__linear-server__*]
-argument-hint: "[--detailed] [--format=json|table]"
-=======
 execution_mode: ORCHESTRATOR # May spawn parallel metric collection workers
 subprocess_usage: READ_ONLY_ANALYSIS # Subprocesses fetch metrics, main context displays status
 usage: '/status [--detailed] [--format=<json|table>]'
->>>>>>> 83e8d039
 parameters:
   - name: detailed
     description: Include detailed agent and task information
